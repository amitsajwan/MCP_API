--- conflicted
+++ resolved
@@ -136,56 +136,9 @@
         """Build OpenAI function definitions from available tools."""
         functions = []
         
-<<<<<<< HEAD
         for tool in self.available_tools:
             tool_name = tool['name']
             description = tool['description']
-=======
-        return f"""You are an intelligent assistant that can call MCP server tools to help users.
-
-Available MCP server tools:
-{chr(10).join(tools_info)}
-
-Instructions:
-1. Analyze the user's request and determine which MCP server tools to call
-2. Call MCP server tools in the correct order to fulfill the request
-3. Use results from previous MCP server tools as inputs to subsequent tools when needed
-4. Handle authentication: if a tool fails with auth_required, call set_credentials_tool() then login()
-5. Provide a natural language summary of the results
-
-Tool calling format:
-- Use the exact tool names from the MCP server tools list above
-- Provide all required parameters
-- Handle authentication errors by calling set_credentials_tool() then login()
-- NEVER call external APIs directly - only use MCP server tools
-
-Example workflow:
-1. User asks for "pending payments"
-2. If auth_required, call set_credentials_tool() then login()
-3. Call cash_api_getPayments MCP server tool with status=pending
-4. Summarize the results in natural language
-
-Remember: You ONLY call MCP server tools, never external APIs directly."""
-    
-    async def _plan_tool_calls(self, user_query: str) -> List[ToolCall]:
-        """Use LLM to plan which tools to call."""
-        system_prompt = self._build_system_prompt()
-        
-        try:
-            response = await self.openai_client.chat.completions.create(
-                model=self.llm_model,
-                messages=[
-                    {"role": "system", "content": system_prompt},
-                    {"role": "user", "content": f"Plan the tool calls needed for: {user_query}"}
-                ],
-                temperature=0.1,
-                max_tokens=1000
-            )
-            
-            # Parse the response to extract tool calls
-            content = response.choices[0].message.content
-            logger.info(f"LLM planning response: {content}")
->>>>>>> ed4e7fba
             
             # Get metadata if available
             metadata = self.tool_metadata.get(tool_name, {})
@@ -238,7 +191,6 @@
         functions = self._build_function_definitions()
         logger.info(f"Built {len(functions)} function definitions")
         
-<<<<<<< HEAD
         # Prepare messages
         messages = [
             {
@@ -260,37 +212,6 @@
             },
             {"role": "user", "content": user_query}
         ]
-=======
-        for tool_call in tool_calls:
-            try:
-                logger.info(f"Executing {tool_call.tool_name} with args: {tool_call.arguments}")
-                result = await self.call_tool(tool_call.tool_name, **tool_call.arguments)
-                
-                # Handle authentication errors
-                if result.get("status") == "auth_required":
-                    logger.info("Authentication required, prompting for credentials")
-                    return {
-                        "status": "auth_required",
-                        "message": "Please set credentials first using set_credentials_tool",
-                        "spec_name": result.get("spec_name")
-                    }
-                
-                results.append(ToolResult(
-                    tool_name=tool_call.tool_name,
-                    success=result.get("status") == "success",
-                    result=result,
-                    error=result.get("message") if result.get("status") != "success" else None
-                ))
-                
-            except Exception as e:
-                logger.error(f"Error executing {tool_call.tool_name}: {e}")
-                results.append(ToolResult(
-                    tool_name=tool_call.tool_name,
-                    success=False,
-                    result=None,
-                    error=str(e)
-                ))
->>>>>>> ed4e7fba
         
         # Track tool calls and results
         tool_calls_made = []
